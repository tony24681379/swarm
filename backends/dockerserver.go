package backends

import (
	"encoding/json"
	"fmt"
	"github.com/docker/libswarm/beam"
	"github.com/dotcloud/docker/api"
	"github.com/dotcloud/docker/pkg/version"
	dockerContainerConfig "github.com/dotcloud/docker/runconfig"
	"github.com/dotcloud/docker/utils"
	"github.com/gorilla/mux"
	"io"
	"io/ioutil"
	"net"
	"net/http"
	"net/url"
	"strconv"
	"strings"
	"sync"
	"time"
)

func DockerServer() beam.Sender {
	backend := beam.NewServer()
	backend.OnSpawn(beam.Handler(func(ctx *beam.Message) error {
		instance := beam.Task(func(in beam.Receiver, out beam.Sender) {
			url := "tcp://localhost:4243"
			if len(ctx.Args) > 0 {
				url = ctx.Args[0]
			}
			err := listenAndServe(url, out)
			if err != nil {
				fmt.Printf("listenAndServe: %v", err)
			}
		})
		_, err := ctx.Ret.Send(&beam.Message{Verb: beam.Ack, Ret: instance})
		return err
	}))
	return backend
}

type HttpApiFunc func(out beam.Sender, version version.Version, w http.ResponseWriter, r *http.Request, vars map[string]string) error

func listenAndServe(urlStr string, out beam.Sender) error {
	fmt.Println("Starting Docker server...")
	r, err := createRouter(out)
	if err != nil {
		return err
	}

	parsedUrl, err := url.Parse(urlStr)
	if err != nil {
		return err
	}

	var hostAndPath string
	// For Unix sockets we need to capture the path as well as the host
	if parsedUrl.Scheme == "unix" {
		hostAndPath = "/" + parsedUrl.Host + parsedUrl.Path
	} else {
		hostAndPath = parsedUrl.Host
	}

	l, err := net.Listen(parsedUrl.Scheme, hostAndPath)
	if err != nil {
		return err
	}
	httpSrv := http.Server{Addr: hostAndPath, Handler: r}
	return httpSrv.Serve(l)
}

func ping(out beam.Sender, version version.Version, w http.ResponseWriter, r *http.Request, vars map[string]string) error {
	_, err := w.Write([]byte{'O', 'K'})
	return err
}

type containerJson struct {
	Config          *dockerContainerConfig.Config
	HostConfig      *dockerContainerConfig.HostConfig
	ID              string
	Created         string
	Driver          string
	ExecDriver      string
	NetworkSettings struct {
		Bridge      string
		Gateway     string
		IPAddress   string
		IPPrefixLen int
		Ports       map[string][]map[string]string
	}
	State struct {
		Running    bool
		StartedAt  string
		FinishedAt string
		ExitCode   int
		Paused     bool
		Pid        int
	}
	Name           string
	Args           []string
	ProcessLbael   string
	ResolvConfPath string
	HostnamePath   string
	HostsPath      string
	MountLabel     string
	Volumes        map[string]string
	VolumesRW      map[string]bool
}

func getContainerJson(out beam.Sender, containerID string) (containerJson, error) {
	o := beam.Obj(out)

	_, containerOut, err := o.Attach(containerID)
	if err != nil {
		return containerJson{}, err
	}
	container := beam.Obj(containerOut)
	responseJson, err := container.Get()
	if err != nil {
		return containerJson{}, err
	}
	var response containerJson

	if err = json.Unmarshal([]byte(responseJson), &response); err != nil {
		return containerJson{}, err
	}

	return response, nil
}

func getContainerInfo(out beam.Sender, version version.Version, w http.ResponseWriter, r *http.Request, vars map[string]string) error {
	container, err := getContainerJson(out, vars["name"])
	if err != nil {
		return err
	}
	return writeJSON(w, http.StatusOK, container)
}

func getContainersJSON(out beam.Sender, version version.Version, w http.ResponseWriter, r *http.Request, vars map[string]string) error {
	if err := r.ParseForm(); err != nil {
		return err
	}

	o := beam.Obj(out)
	names, err := o.Ls()
	if err != nil {
		return err
	}

	var responses []interface{}

	for _, name := range names {
		response, err := getContainerJson(out, name)
		if err != nil {
			return err
		}
		created, err := time.Parse(time.RFC3339, response.Created)
		if err != nil {
			return err
		}
		var state string
		if response.State.Running {
			state = "Up"
		} else {
			state = fmt.Sprintf("Exited (%d)", response.State.ExitCode)
		}
		type port struct {
			IP          string
			PrivatePort int
			PublicPort  int
			Type        string
		}
		var ports []port
		for p, mappings := range response.NetworkSettings.Ports {
			var portnum int
			var proto string
			_, err := fmt.Sscanf(p, "%d/%s", &portnum, &proto)
			if err != nil {
				return err
			}
			if len(mappings) > 0 {
				for _, mapping := range mappings {
					hostPort, err := strconv.Atoi(mapping["HostPort"])
					if err != nil {
						return err
					}
					newport := port{
						IP:          mapping["HostIp"],
						PrivatePort: portnum,
						PublicPort:  hostPort,
						Type:        proto,
					}
					ports = append(ports, newport)
				}
			} else {
				newport := port{
<<<<<<< HEAD
					PrivatePort: portnum,
					Type: proto,
=======
					PublicPort: portnum,
					Type:       proto,
>>>>>>> 5c2047af
				}
				ports = append(ports, newport)
			}
		}
		responses = append(responses, map[string]interface{}{
			"Id":      response.ID,
			"Command": strings.Join(response.Config.Cmd, " "),
			"Created": created.Unix(),
			"Image":   response.Config.Image,
			"Names":   []string{response.Name},
			"Ports":   ports,
			"Status":  state,
		})
	}

	return writeJSON(w, http.StatusOK, responses)
}

func postContainersCreate(out beam.Sender, version version.Version, w http.ResponseWriter, r *http.Request, vars map[string]string) error {
	if err := r.ParseForm(); err != nil {
		return nil
	}

	body, err := ioutil.ReadAll(r.Body)
	if err != nil {
		return err
	}

	container, err := beam.Obj(out).Spawn(string(body))
	if err != nil {
		return err
	}

	responseJson, err := container.Get()
	if err != nil {
		return err
	}

	var response struct{ Id string }
	if err = json.Unmarshal([]byte(responseJson), &response); err != nil {
		return err
	}
	return writeJSON(w, http.StatusCreated, response)
}

func postContainersStart(out beam.Sender, version version.Version, w http.ResponseWriter, r *http.Request, vars map[string]string) error {
	if vars == nil {
		return fmt.Errorf("Missing parameter")
	}

	// TODO: r.Body

	name := vars["name"]
	_, containerOut, err := beam.Obj(out).Attach(name)
	container := beam.Obj(containerOut)
	if err != nil {
		return err
	}
	if err := container.Start(); err != nil {
		return err
	}

	w.WriteHeader(http.StatusNoContent)
	return nil
}

func postContainersStop(out beam.Sender, version version.Version, w http.ResponseWriter, r *http.Request, vars map[string]string) error {
	if vars == nil {
		return fmt.Errorf("Missing parameter")
	}

	name := vars["name"]
	_, containerOut, err := beam.Obj(out).Attach(name)
	container := beam.Obj(containerOut)
	if err != nil {
		return err
	}
	if err := container.Stop(); err != nil {
		return err
	}

	w.WriteHeader(http.StatusNoContent)
	return nil
}

func hijackServer(w http.ResponseWriter) (io.ReadCloser, io.Writer, error) {
	conn, _, err := w.(http.Hijacker).Hijack()
	if err != nil {
		return nil, nil, err
	}
	// Flush the options to make sure the client sets the raw mode
	conn.Write([]byte{})
	return conn, conn, nil
}

func postContainersAttach(out beam.Sender, version version.Version, w http.ResponseWriter, r *http.Request, vars map[string]string) error {
	if err := r.ParseForm(); err != nil {
		return err
	}
	if vars == nil {
		return fmt.Errorf("Missing parameter")
	}

	inStream, outStream, err := hijackServer(w)
	if err != nil {
		return err
	}
	defer func() {
		if tcpc, ok := inStream.(*net.TCPConn); ok {
			tcpc.CloseWrite()
		} else {
			inStream.Close()
		}
	}()
	defer func() {
		if tcpc, ok := outStream.(*net.TCPConn); ok {
			tcpc.CloseWrite()
		} else if closer, ok := outStream.(io.Closer); ok {
			closer.Close()
		}
	}()

	fmt.Fprintf(outStream, "HTTP/1.1 200 OK\r\nContent-Type: application/vnd.docker.raw-stream\r\n\r\n")

	// TODO: if a TTY, then no multiplexing is done
	errStream := utils.NewStdWriter(outStream, utils.Stderr)
	outStream = utils.NewStdWriter(outStream, utils.Stdout)

	_, containerOut, err := beam.Obj(out).Attach(vars["name"])
	if err != nil {
		return err
	}
	container := beam.Obj(containerOut)

	containerR, _, err := container.Attach("")
	var tasks sync.WaitGroup
	go func() {
		defer tasks.Done()
		err := beam.DecodeStream(outStream, containerR, "stdout")
		if err != nil {
			fmt.Printf("decodestream: %v\n", err)
		}
	}()
	tasks.Add(1)
	go func() {
		defer tasks.Done()
		err := beam.DecodeStream(errStream, containerR, "stderr")
		if err != nil {
			fmt.Printf("decodestream: %v\n", err)
		}
	}()
	tasks.Add(1)
	tasks.Wait()

	return nil
}

func postContainersWait(out beam.Sender, version version.Version, w http.ResponseWriter, r *http.Request, vars map[string]string) error {
	if vars == nil {
		return fmt.Errorf("Missing parameter")
	}

	// TODO: this should wait for container to end out output correct
	// exit status
	return writeJSON(w, http.StatusOK, map[string]interface{}{
		"StatusCode": "0",
	})
}

func createRouter(out beam.Sender) (*mux.Router, error) {
	r := mux.NewRouter()
	m := map[string]map[string]HttpApiFunc{
		"GET": {
			"/_ping":                  ping,
			"/containers/json":        getContainersJSON,
			"/containers/{name}/json": getContainerInfo,
		},
		"POST": {
			"/containers/create":           postContainersCreate,
			"/containers/{name:.*}/attach": postContainersAttach,
			"/containers/{name:.*}/start":  postContainersStart,
			"/containers/{name:.*}/stop":   postContainersStop,
			"/containers/{name:.*}/wait":   postContainersWait,
		},
		"DELETE":  {},
		"OPTIONS": {},
	}

	for method, routes := range m {
		for route, fct := range routes {
			localRoute := route
			localFct := fct
			localMethod := method

			f := makeHttpHandler(out, localMethod, localRoute, localFct, version.Version("0.11.0"))

			// add the new route
			if localRoute == "" {
				r.Methods(localMethod).HandlerFunc(f)
			} else {
				r.Path("/v{version:[0-9.]+}" + localRoute).Methods(localMethod).HandlerFunc(f)
				r.Path(localRoute).Methods(localMethod).HandlerFunc(f)
			}
		}
	}

	return r, nil
}

func makeHttpHandler(out beam.Sender, localMethod string, localRoute string, handlerFunc HttpApiFunc, dockerVersion version.Version) http.HandlerFunc {
	return func(w http.ResponseWriter, r *http.Request) {
		// log the request
		fmt.Printf("Calling %s %s\n", localMethod, localRoute)

		version := version.Version(mux.Vars(r)["version"])
		if version == "" {
			version = api.APIVERSION
		}

		if err := handlerFunc(out, version, w, r, mux.Vars(r)); err != nil {
			fmt.Printf("Error: %s", err)
		}
	}
}

func writeJSON(w http.ResponseWriter, code int, v interface{}) error {
	w.Header().Set("Content-Type", "application/json")
	w.WriteHeader(code)
	enc := json.NewEncoder(w)
	return enc.Encode(v)
}<|MERGE_RESOLUTION|>--- conflicted
+++ resolved
@@ -194,13 +194,8 @@
 				}
 			} else {
 				newport := port{
-<<<<<<< HEAD
 					PrivatePort: portnum,
 					Type: proto,
-=======
-					PublicPort: portnum,
-					Type:       proto,
->>>>>>> 5c2047af
 				}
 				ports = append(ports, newport)
 			}
