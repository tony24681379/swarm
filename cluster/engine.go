package cluster

import (
	"crypto/tls"
	"encoding/base64"
	"encoding/json"
	"errors"
	"fmt"
	"io"
	"math"
	"math/rand"
	"net"
	"net/http"
	"strings"
	"sync"
	"time"

	"golang.org/x/net/context"

	log "github.com/Sirupsen/logrus"
	"github.com/docker/docker/pkg/version"
	engineapi "github.com/docker/engine-api/client"
	"github.com/docker/engine-api/types"
	"github.com/docker/engine-api/types/events"
	"github.com/docker/engine-api/types/filters"
	networktypes "github.com/docker/engine-api/types/network"
	engineapinop "github.com/docker/swarm/api/nopclient"
	"github.com/samalba/dockerclient"
	"github.com/samalba/dockerclient/nopclient"
)

const (
	// Timeout for requests sent out to the engine.
	requestTimeout = 10 * time.Second

	// Minimum docker engine version supported by swarm.
	minSupportedVersion = version.Version("1.6.0")
)

type engineState int

const (
	// pending means an engine added to cluster has not been validated
	statePending engineState = iota
	// unhealthy means an engine is unreachable
	stateUnhealthy
	// healthy means an engine is reachable
	stateHealthy
	// disconnected means engine is removed from discovery
	stateDisconnected

	// TODO: add maintenance state. Proposal #1486
	// maintenance means an engine is under maintenance.
	// There is no action to migrate a node into maintenance state yet.
	//stateMaintenance
)

var stateText = map[engineState]string{
	statePending:      "Pending",
	stateUnhealthy:    "Unhealthy",
	stateHealthy:      "Healthy",
	stateDisconnected: "Disconnected",
	//stateMaintenance: "Maintenance",
}

// delayer offers a simple API to random delay within a given time range.
type delayer struct {
	rangeMin time.Duration
	rangeMax time.Duration

	r *rand.Rand
	l sync.Mutex
}

func newDelayer(rangeMin, rangeMax time.Duration) *delayer {
	return &delayer{
		rangeMin: rangeMin,
		rangeMax: rangeMax,
		r:        rand.New(rand.NewSource(time.Now().UTC().UnixNano())),
	}
}

// Wait returns timeout event after fixed + randomized time duration
func (d *delayer) Wait(backoffFactor int) <-chan time.Time {
	d.l.Lock()
	defer d.l.Unlock()

	waitPeriod := int64(d.rangeMin) * int64(1+backoffFactor)
	if delta := int64(d.rangeMax) - int64(d.rangeMin); delta > 0 {
		// Int63n panics if the parameter is 0
		waitPeriod += d.r.Int63n(delta)
	}
	return time.After(time.Duration(waitPeriod))
}

// EngineOpts represents the options for an engine
type EngineOpts struct {
	RefreshMinInterval time.Duration
	RefreshMaxInterval time.Duration
	FailureRetry       int
}

// Engine represents a docker engine
type Engine struct {
	sync.RWMutex

	ID      string
	IP      string
	Addr    string
	Name    string
	Cpus    int64
	Memory  int64
	Labels  map[string]string
	Version string

	stopCh          chan struct{}
	refreshDelayer  *delayer
	containers      map[string]*Container
	images          []*Image
	networks        map[string]*Network
	volumes         map[string]*Volume
	client          dockerclient.Client
	apiClient       engineapi.APIClient
	eventHandler    EventHandler
	state           engineState
	lastError       string
	updatedAt       time.Time
	failureCount    int
	overcommitRatio int64
	opts            *EngineOpts
<<<<<<< HEAD
	DockerRootDir   string
=======
	eventsMonitor   *EventsMonitor
>>>>>>> eaa53c76
}

// NewEngine is exported
func NewEngine(addr string, overcommitRatio float64, opts *EngineOpts) *Engine {
	e := &Engine{
		Addr:            addr,
		client:          nopclient.NewNopClient(),
		apiClient:       engineapinop.NewNopClient(),
		refreshDelayer:  newDelayer(opts.RefreshMinInterval, opts.RefreshMaxInterval),
		Labels:          make(map[string]string),
		stopCh:          make(chan struct{}),
		containers:      make(map[string]*Container),
		networks:        make(map[string]*Network),
		volumes:         make(map[string]*Volume),
		state:           statePending,
		updatedAt:       time.Now(),
		overcommitRatio: int64(overcommitRatio * 100),
		opts:            opts,
	}
	return e
}

// HTTPClientAndScheme returns the underlying HTTPClient and the scheme used by the engine
func (e *Engine) HTTPClientAndScheme() (*http.Client, string, error) {
	if dc, ok := e.client.(*dockerclient.DockerClient); ok {
		return dc.HTTPClient, dc.URL.Scheme, nil
	}
	return nil, "", fmt.Errorf("Possibly lost connection to Engine (name: %s, ID: %s) ", e.Name, e.ID)
}

// Connect will initialize a connection to the Docker daemon running on the
// host, gather machine specs (memory, cpu, ...) and monitor state changes.
func (e *Engine) Connect(config *tls.Config) error {
	host, _, err := net.SplitHostPort(e.Addr)
	if err != nil {
		return err
	}

	addr, err := net.ResolveIPAddr("ip4", host)
	if err != nil {
		return err
	}
	e.IP = addr.IP.String()

	c, err := dockerclient.NewDockerClientTimeout("tcp://"+e.Addr, config, time.Duration(requestTimeout), setTCPUserTimeout)
	if err != nil {
		return err
	}
	// Use HTTP Client used by dockerclient to create engine-api client
	apiClient, err := engineapi.NewClient("tcp://"+e.Addr, "", c.HTTPClient, nil)
	if err != nil {
		return err
	}

	return e.ConnectWithClient(c, apiClient)
}

// StartMonitorEvents monitors events from the engine
func (e *Engine) StartMonitorEvents() {
	log.WithFields(log.Fields{"name": e.Name, "id": e.ID}).Debug("Start monitoring events")
	ec := make(chan error)
	e.eventsMonitor.Start(ec)

	go func() {
		if err := <-ec; err != nil {
			if !strings.Contains(err.Error(), "EOF") {
				// failing node reconnect should use back-off strategy
				<-e.refreshDelayer.Wait(e.getFailureCount())
			}
			e.StartMonitorEvents()
		}
		close(ec)
	}()
}

// ConnectWithClient is exported
func (e *Engine) ConnectWithClient(client dockerclient.Client, apiClient engineapi.APIClient) error {
	e.client = client
	e.apiClient = apiClient
	e.eventsMonitor = NewEventsMonitor(e.apiClient, e.handler)

	// Fetch the engine labels.
	if err := e.updateSpecs(); err != nil {
		return err
	}

	e.StartMonitorEvents()

	// Force a state update before returning.
	if err := e.RefreshContainers(true); err != nil {
		return err
	}

	if err := e.RefreshImages(); err != nil {
		return err
	}

	// Do not check error as older daemon does't support this call.
	e.RefreshVolumes()
	e.RefreshNetworks()

	e.emitEvent("engine_connect")

	return nil
}

// Disconnect will stop all monitoring of the engine.
// The Engine object cannot be further used without reconnecting it first.
func (e *Engine) Disconnect() {
	e.Lock()
	defer e.Unlock()
	// Resource clean up should be done only once
	if e.state == stateDisconnected {
		return
	}

	// close the chan
	close(e.stopCh)
	e.eventsMonitor.Stop()

	// close idle connections
	if dc, ok := e.client.(*dockerclient.DockerClient); ok {
		closeIdleConnections(dc.HTTPClient)
	}
	e.client = nopclient.NewNopClient()
	e.apiClient = engineapinop.NewNopClient()
	e.state = stateDisconnected
	e.emitEvent("engine_disconnect")
}

func closeIdleConnections(client *http.Client) {
	if tr, ok := client.Transport.(*http.Transport); ok {
		tr.CloseIdleConnections()
	}
}

// isConnected returns true if the engine is connected to a remote docker API
// note that it's not the same as stateDisconnected. Engine isConnected is also true
// when it is first created but not yet 'Connect' to a remote docker API.
func (e *Engine) isConnected() bool {
	_, ok := e.client.(*nopclient.NopClient)
	_, okAPIClient := e.apiClient.(*engineapinop.NopClient)
	return (!ok && !okAPIClient)
}

// IsHealthy returns true if the engine is healthy
func (e *Engine) IsHealthy() bool {
	e.RLock()
	defer e.RUnlock()
	return e.state == stateHealthy
}

// HealthIndicator returns degree of healthiness between 0 and 100.
// 0 means node is not healthy (unhealthy, pending), 100 means last connectivity was successful
// other values indicate recent failures but haven't moved engine out of healthy state
func (e *Engine) HealthIndicator() int64 {
	e.RLock()
	defer e.RUnlock()
	if e.state != stateHealthy || e.failureCount >= e.opts.FailureRetry {
		return 0
	}
	return int64(100 - e.failureCount*100/e.opts.FailureRetry)
}

// setState sets engine state
func (e *Engine) setState(state engineState) {
	e.Lock()
	defer e.Unlock()
	e.state = state
}

// TimeToValidate returns true if a pending node is up for validation
func (e *Engine) TimeToValidate() bool {
	const validationLimit time.Duration = 4 * time.Hour
	const minFailureBackoff time.Duration = 30 * time.Second
	e.Lock()
	defer e.Unlock()
	if e.state != statePending {
		return false
	}
	sinceLastUpdate := time.Since(e.updatedAt)
	// Increase check interval for a pending engine according to failureCount and cap it at a limit
	// it's exponential backoff = 2 ^ failureCount + minFailureBackoff. A minimum backoff is
	// needed because e.failureCount could be 0 at first join, or the engine has a duplicate ID
	if sinceLastUpdate > validationLimit ||
		sinceLastUpdate > (1<<uint(e.failureCount))*time.Second+minFailureBackoff {
		return true
	}
	return false
}

// ValidationComplete transitions engine state from statePending to stateHealthy
func (e *Engine) ValidationComplete() {
	e.Lock()
	defer e.Unlock()
	if e.state != statePending {
		return
	}
	e.state = stateHealthy
	e.failureCount = 0
	go e.refreshLoop()
}

// setErrMsg sets error message for the engine
func (e *Engine) setErrMsg(errMsg string) {
	e.Lock()
	defer e.Unlock()
	e.lastError = strings.TrimSpace(errMsg)
	e.updatedAt = time.Now()
}

// ErrMsg returns error message for the engine
func (e *Engine) ErrMsg() string {
	e.RLock()
	defer e.RUnlock()
	return e.lastError
}

// HandleIDConflict handles ID duplicate with existing engine
func (e *Engine) HandleIDConflict(otherAddr string) {
	e.setErrMsg(fmt.Sprintf("ID duplicated. %s shared by this node %s and another node %s", e.ID, e.Addr, otherAddr))
}

// Status returns the health status of the Engine: Healthy or Unhealthy
func (e *Engine) Status() string {
	e.RLock()
	defer e.RUnlock()
	return stateText[e.state]
}

// incFailureCount increases engine's failure count, and sets engine as unhealthy if threshold is crossed
func (e *Engine) incFailureCount() {
	e.Lock()
	defer e.Unlock()
	e.failureCount++
	if e.state == stateHealthy && e.failureCount >= e.opts.FailureRetry {
		e.state = stateUnhealthy
		log.WithFields(log.Fields{"name": e.Name, "id": e.ID}).Errorf("Flagging engine as unhealthy. Connect failed %d times", e.failureCount)
		e.emitEvent("engine_disconnect")
	}
}

// getFailureCount returns a copy on the getFailureCount, thread-safe
func (e *Engine) getFailureCount() int {
	e.RLock()
	defer e.RUnlock()
	return e.failureCount
}

// UpdatedAt returns the previous updatedAt time
func (e *Engine) UpdatedAt() time.Time {
	e.RLock()
	defer e.RUnlock()
	return e.updatedAt
}

func (e *Engine) resetFailureCount() {
	e.Lock()
	defer e.Unlock()
	e.failureCount = 0
}

// CheckConnectionErr checks error from client response and adjusts engine healthy indicators
func (e *Engine) CheckConnectionErr(err error) {
	if err == nil {
		e.setErrMsg("")
		// If current state is unhealthy, change it to healthy
		if e.state == stateUnhealthy {
			log.WithFields(log.Fields{"name": e.Name, "id": e.ID}).Infof("Engine came back to life after %d retries. Hooray!", e.getFailureCount())
			e.emitEvent("engine_reconnect")
			e.setState(stateHealthy)
		}
		e.resetFailureCount()
		return
	}

	// dockerclient defines ErrConnectionRefused error. but if http client is from swarm, it's not using
	// dockerclient. We need string matching for these cases. Remove the first character to deal with
	// case sensitive issue.
	// engine-api returns ErrConnectionFailed error, so we check for that as long as dockerclient exists
	if err == dockerclient.ErrConnectionRefused ||
		err == engineapi.ErrConnectionFailed ||
		strings.Contains(err.Error(), "onnection refused") ||
		strings.Contains(err.Error(), "annot connect to the docker engine endpoint") {
		// each connection refused instance may increase failure count so
		// engine can fail fast. Short engine freeze or network failure may result
		// in engine marked as unhealthy. If this causes unnecessary failure, engine
		// can track last error time. Only increase failure count if last error is
		// not too recent, e.g., last error is at least 1 seconds ago.
		e.incFailureCount()
		// update engine error message
		e.setErrMsg(err.Error())
		return
	}
	// other errors may be ambiguous.
}

// Update API Version in apiClient
func (e *Engine) updateClientVersionFromServer(serverVersion string) {
	// v will be >= 1.6, since this is checked earlier
	v := version.Version(serverVersion)
	switch {
	case v.LessThan(version.Version("1.7")):
		e.apiClient.UpdateClientVersion("1.18")
	case v.LessThan(version.Version("1.8")):
		e.apiClient.UpdateClientVersion("1.19")
	case v.LessThan(version.Version("1.9")):
		e.apiClient.UpdateClientVersion("1.20")
	case v.LessThan(version.Version("1.10")):
		e.apiClient.UpdateClientVersion("1.21")
	case v.LessThan(version.Version("1.11")):
		e.apiClient.UpdateClientVersion("1.22")
	default:
		e.apiClient.UpdateClientVersion("1.23")
	}
}

// Gather engine specs (CPU, memory, constraints, ...).
func (e *Engine) updateSpecs() error {
	info, err := e.apiClient.Info(context.Background())
	e.CheckConnectionErr(err)
	if err != nil {
		return err
	}

	if info.NCPU == 0 || info.MemTotal == 0 {
		return fmt.Errorf("cannot get resources for this engine, make sure %s is a Docker Engine, not a Swarm manager", e.Addr)
	}

	v, err := e.apiClient.ServerVersion(context.Background())
	e.CheckConnectionErr(err)
	if err != nil {
		return err
	}

	engineVersion := version.Version(v.Version)

	// Older versions of Docker don't expose the ID field, Labels and are not supported
	// by Swarm.  Catch the error ASAP and refuse to connect.
	if engineVersion.LessThan(minSupportedVersion) {
		err = fmt.Errorf("engine %s is running an unsupported version of Docker Engine. Please upgrade to at least %s", e.Addr, minSupportedVersion)
		e.CheckConnectionErr(err)
		return err
	}
	// update server version
	e.Version = v.Version
	// update client version. engine-api handles backward compatibility where needed
	e.updateClientVersionFromServer(v.Version)

	e.Lock()
	defer e.Unlock()
	// Swarm/docker identifies engine by ID. Updating ID but not updating cluster
	// index will put the cluster into inconsistent state. If this happens, the
	// engine should be put to pending state for re-validation.
	if e.ID == "" {
		e.ID = info.ID
	} else if e.ID != info.ID {
		e.state = statePending
		message := fmt.Sprintf("Engine (ID: %s, Addr: %s) shows up with another ID:%s. Please remove it from cluster, it can be added back.", e.ID, e.Addr, info.ID)
		e.lastError = message
		return fmt.Errorf(message)
	}
	e.Name = info.Name
	e.Cpus = int64(info.NCPU)
	e.Memory = info.MemTotal
	e.DockerRootDir = info.DockerRootDir
	e.Labels = map[string]string{
		"storagedriver":   info.Driver,
		"executiondriver": info.ExecutionDriver,
		"kernelversion":   info.KernelVersion,
		"operatingsystem": info.OperatingSystem,
	}
	for _, label := range info.Labels {
		kv := strings.SplitN(label, "=", 2)
		if len(kv) != 2 {
			message := fmt.Sprintf("Engine (ID: %s, Addr: %s) contains an invalid label (%s) not formatted as \"key=value\".", e.ID, e.Addr, label)
			return fmt.Errorf(message)
		}

		// If an engine managed by Swarm contains a label with key "node",
		// such as node=node1
		// `docker run -e constraint:node==node1 -d nginx` will not work,
		// since "node" in constraint will match node.Name instead of label.
		// Log warn message in this case.
		if kv[0] == "node" {
			log.Warnf("Engine (ID: %s, Addr: %s) containers a label (%s) with key of \"node\" which cannot be used in Swarm.", e.ID, e.Addr, label)
		}

		e.Labels[kv[0]] = kv[1]
	}
	return nil
}

// RemoveImage deletes an image from the engine.
func (e *Engine) RemoveImage(name string, force bool) ([]types.ImageDelete, error) {
	rmOpts := types.ImageRemoveOptions{force, true}
	dels, err := e.apiClient.ImageRemove(context.Background(), name, rmOpts)
	e.CheckConnectionErr(err)
	e.RefreshImages()
	return dels, err
}

// RemoveNetwork removes a network from the engine.
func (e *Engine) RemoveNetwork(network *Network) error {
	err := e.apiClient.NetworkRemove(context.Background(), network.ID)
	e.CheckConnectionErr(err)
	if err != nil {
		return err
	}

	// Remove the container from the state. Eventually, the state refresh loop
	// will rewrite this.
	e.DeleteNetwork(network)
	return nil
}

// DeleteNetwork deletes a network from the internal engine state.
func (e *Engine) DeleteNetwork(network *Network) {
	e.Lock()
	delete(e.networks, network.ID)
	e.Unlock()
}

// AddNetwork adds a network to the internal engine state.
func (e *Engine) AddNetwork(network *Network) {
	e.Lock()
	e.networks[network.ID] = &Network{
		NetworkResource: network.NetworkResource,
		Engine:          e,
	}
	e.Unlock()
}

// RemoveVolume deletes a volume from the engine.
func (e *Engine) RemoveVolume(name string) error {
	err := e.apiClient.VolumeRemove(context.Background(), name)
	e.CheckConnectionErr(err)
	if err != nil {
		return err
	}

	// Remove the container from the state. Eventually, the state refresh loop
	// will rewrite this.
	e.Lock()
	defer e.Unlock()
	delete(e.volumes, name)

	return nil
}

// RefreshImages refreshes the list of images on the engine.
func (e *Engine) RefreshImages() error {
	imgLstOpts := types.ImageListOptions{All: true}
	images, err := e.apiClient.ImageList(context.Background(), imgLstOpts)
	e.CheckConnectionErr(err)
	if err != nil {
		return err
	}
	e.Lock()
	e.images = nil
	for _, image := range images {
		e.images = append(e.images, &Image{Image: image, Engine: e})
	}
	e.Unlock()
	return nil
}

// RefreshNetworks refreshes the list of networks on the engine.
func (e *Engine) RefreshNetworks() error {
	netLsOpts := types.NetworkListOptions{filters.NewArgs()}
	networks, err := e.apiClient.NetworkList(context.Background(), netLsOpts)
	e.CheckConnectionErr(err)
	if err != nil {
		return err
	}
	e.Lock()
	e.networks = make(map[string]*Network)
	for _, network := range networks {
		e.networks[network.ID] = &Network{NetworkResource: network, Engine: e}
	}
	e.Unlock()
	return nil
}

// RefreshVolumes refreshes the list of volumes on the engine.
func (e *Engine) RefreshVolumes() error {
	volumesLsRsp, err := e.apiClient.VolumeList(context.Background(), filters.NewArgs())
	e.CheckConnectionErr(err)
	if err != nil {
		return err
	}
	e.Lock()
	e.volumes = make(map[string]*Volume)
	for _, volume := range volumesLsRsp.Volumes {
		e.volumes[volume.Name] = &Volume{Volume: *volume, Engine: e}
	}
	e.Unlock()
	return nil
}

// RefreshContainers will refresh the list and status of containers running on the engine. If `full` is
// true, each container will be inspected.
// FIXME: unexport this method after mesos scheduler stops using it directly
func (e *Engine) RefreshContainers(full bool) error {
	opts := types.ContainerListOptions{
		All:  true,
		Size: false,
	}
	containers, err := e.apiClient.ContainerList(context.Background(), opts)
	e.CheckConnectionErr(err)
	if err != nil {
		return err
	}

	merged := make(map[string]*Container)
	for _, c := range containers {
		mergedUpdate, err := e.updateContainer(c, merged, full)
		if err != nil {
			log.WithFields(log.Fields{"name": e.Name, "id": e.ID}).Errorf("Unable to update state of container %q: %v", c.ID, err)
		} else {
			merged = mergedUpdate
		}
	}

	e.Lock()
	defer e.Unlock()
	e.containers = merged

	return nil
}

// Refresh the status of a container running on the engine. If `full` is true,
// the container will be inspected.
func (e *Engine) refreshContainer(ID string, full bool) (*Container, error) {
	filterArgs := filters.NewArgs()
	filterArgs.Add("id", ID)
	opts := types.ContainerListOptions{
		All:    true,
		Size:   false,
		Filter: filterArgs,
	}
	containers, err := e.apiClient.ContainerList(context.Background(), opts)
	e.CheckConnectionErr(err)
	if err != nil {
		return nil, err
	}

	if len(containers) > 1 {
		// We expect one container, if we get more than one, trigger a full refresh.
		err = e.RefreshContainers(full)
		return nil, err
	}

	if len(containers) == 0 {
		// The container doesn't exist on the engine, remove it.
		e.Lock()
		delete(e.containers, ID)
		e.Unlock()

		return nil, nil
	}

	_, err = e.updateContainer(containers[0], e.containers, full)
	e.RLock()
	container := e.containers[containers[0].ID]
	e.RUnlock()
	return container, err
}

func (e *Engine) updateContainer(c types.Container, containers map[string]*Container, full bool) (map[string]*Container, error) {
	var container *Container

	e.RLock()
	if current, exists := e.containers[c.ID]; exists {
		// The container is already known.
		container = current
		// Restarting is a transit state. Unfortunately Docker doesn't always emit
		// events when it gets out of Restarting state. Force an inspect to update.
		if container.Info.State != nil && container.Info.State.Restarting {
			full = true
		}
	} else {
		// This is a brand new container. We need to do a full refresh.
		container = &Container{
			Engine: e,
		}
		full = true
	}
	// Release the lock here as the next step is slow.
	// Trade-off: If updateContainer() is called concurrently for the same
	// container, we will end up doing a full refresh twice and the original
	// container (containers[container.Id]) will get replaced.
	e.RUnlock()

	// Update ContainerInfo.
	if full {
		info, err := e.apiClient.ContainerInspect(context.Background(), c.ID)
		e.CheckConnectionErr(err)
		if err != nil {
			return nil, err
		}
		// Convert the ContainerConfig from inspect into our own
		// cluster.ContainerConfig.

		// info.HostConfig.CPUShares = info.HostConfig.CPUShares * int64(e.Cpus) / 1024.0
		networkingConfig := networktypes.NetworkingConfig{
			EndpointsConfig: info.NetworkSettings.Networks,
		}
		container.Config = BuildContainerConfig(*info.Config, *info.HostConfig, networkingConfig)
		// FIXME remove "duplicate" line and move this to cluster/config.go
		container.Config.HostConfig.CPUShares = container.Config.HostConfig.CPUShares * e.Cpus / 1024.0

		// Save the entire inspect back into the container.
		container.Info = info
	}

	// Update its internal state.
	e.Lock()
	container.Container = c
	containers[container.ID] = container
	e.Unlock()

	return containers, nil
}

// refreshLoop periodically triggers engine refresh.
func (e *Engine) refreshLoop() {
	const maxBackoffFactor int = 1000
	// engine can hot-plug CPU/Mem or update labels. but there is no events
	// from engine to trigger spec update.
	// add an update interval and refresh spec for healthy nodes.
	const specUpdateInterval = 5 * time.Minute
	lastSpecUpdatedAt := time.Now()

	for {
		var err error

		// Engines keep failing should backoff
		// e.failureCount and e.opts.FailureRetry are type of int
		backoffFactor := e.getFailureCount() - e.opts.FailureRetry
		if backoffFactor < 0 {
			backoffFactor = 0
		} else if backoffFactor > maxBackoffFactor {
			backoffFactor = maxBackoffFactor
		}
		// Wait for the delayer or quit if we get stopped.
		select {
		case <-e.refreshDelayer.Wait(backoffFactor):
		case <-e.stopCh:
			return
		}

		healthy := e.IsHealthy()
		if !healthy || time.Since(lastSpecUpdatedAt) > specUpdateInterval {
			if err = e.updateSpecs(); err != nil {
				log.WithFields(log.Fields{"name": e.Name, "id": e.ID}).Errorf("Update engine specs failed: %v", err)
				continue
			}
			lastSpecUpdatedAt = time.Now()
		}

		if !healthy {
			e.eventsMonitor.Stop()
			e.StartMonitorEvents()
		}

		err = e.RefreshContainers(false)
		if err == nil {
			// Do not check error as older daemon doesn't support this call
			e.RefreshVolumes()
			e.RefreshNetworks()
			e.RefreshImages()
			log.WithFields(log.Fields{"id": e.ID, "name": e.Name}).Debugf("Engine update succeeded")
		} else {
			log.WithFields(log.Fields{"id": e.ID, "name": e.Name}).Debugf("Engine refresh failed")
		}
	}
}

func (e *Engine) emitEvent(event string) {
	// If there is no event handler registered, abort right now.
	if e.eventHandler == nil {
		return
	}
	ev := &Event{
		Message: events.Message{
			Status: event,
			From:   "swarm",
			Type:   "swarm",
			Action: event,
			Actor: events.Actor{
				Attributes: make(map[string]string),
			},
			Time:     time.Now().Unix(),
			TimeNano: time.Now().UnixNano(),
		},
		Engine: e,
	}
	e.eventHandler.Handle(ev)
}

// UsedMemory returns the sum of memory reserved by containers.
func (e *Engine) UsedMemory() int64 {
	var r int64
	e.RLock()
	for _, c := range e.containers {
		r += c.Config.HostConfig.Memory
	}
	e.RUnlock()
	return r
}

// UsedCpus returns the sum of CPUs reserved by containers.
func (e *Engine) UsedCpus() int64 {
	var r int64
	e.RLock()
	for _, c := range e.containers {
		r += c.Config.HostConfig.CPUShares
	}
	e.RUnlock()
	return r
}

// TotalMemory returns the total memory + overcommit
func (e *Engine) TotalMemory() int64 {
	return e.Memory + (e.Memory * e.overcommitRatio / 100)
}

// TotalCpus returns the total cpus + overcommit
func (e *Engine) TotalCpus() int64 {
	return e.Cpus + (e.Cpus * e.overcommitRatio / 100)
}

// Create a new container
func (e *Engine) Create(config *ContainerConfig, name string, pullImage bool, authConfig *types.AuthConfig) (*Container, error) {
	var (
		err        error
		createResp types.ContainerCreateResponse
	)

	// Convert our internal ContainerConfig into something Docker will
	// understand.  Start by making a copy of the internal ContainerConfig as
	// we don't want to mess with the original.
	dockerConfig := *config

	// nb of CPUs -> real CpuShares

	// FIXME remove "duplicate" lines and move this to cluster/config.go
	dockerConfig.HostConfig.CPUShares = int64(math.Ceil(float64(config.HostConfig.CPUShares*1024) / float64(e.Cpus)))

	createResp, err = e.apiClient.ContainerCreate(context.Background(), &dockerConfig.Config, &dockerConfig.HostConfig, &dockerConfig.NetworkingConfig, name)
	e.CheckConnectionErr(err)
	if err != nil {
		// If the error is other than not found, abort immediately.
		if (err != dockerclient.ErrImageNotFound && !engineapi.IsErrImageNotFound(err)) || !pullImage {
			return nil, err
		}
		// Otherwise, try to pull the image...
		if err = e.Pull(config.Image, authConfig); err != nil {
			return nil, err
		}
		// ...And try again.
		createResp, err = e.apiClient.ContainerCreate(context.Background(), &dockerConfig.Config, &dockerConfig.HostConfig, &dockerConfig.NetworkingConfig, name)
		e.CheckConnectionErr(err)
		if err != nil {
			return nil, err
		}
	}

	// Register the container immediately while waiting for a state refresh.
	// Force a state refresh to pick up the newly created container.
	e.refreshContainer(createResp.ID, true)
	e.RefreshVolumes()
	e.RefreshNetworks()

	e.Lock()
	container := e.containers[createResp.ID]
	e.Unlock()

	if container == nil {
		err = errors.New("Container created but refresh didn't report it back")
	}
	return container, err
}

// RemoveContainer removes a container from the engine.
func (e *Engine) RemoveContainer(container *Container, force, volumes bool) error {
	opts := types.ContainerRemoveOptions{
		Force:         force,
		RemoveVolumes: volumes,
	}
	err := e.apiClient.ContainerRemove(context.Background(), container.ID, opts)
	e.CheckConnectionErr(err)
	if err != nil {
		return err
	}

	// Remove the container from the state. Eventually, the state refresh loop
	// will rewrite this.
	e.Lock()
	defer e.Unlock()
	delete(e.containers, container.ID)

	return nil
}

// CreateNetwork creates a network in the engine
func (e *Engine) CreateNetwork(name string, request *types.NetworkCreate) (*types.NetworkCreateResponse, error) {
	response, err := e.apiClient.NetworkCreate(context.Background(), name, *request)
	e.CheckConnectionErr(err)

	e.RefreshNetworks()

	return &response, err
}

// CreateVolume creates a volume in the engine
func (e *Engine) CreateVolume(request *types.VolumeCreateRequest) (*Volume, error) {
	volume, err := e.apiClient.VolumeCreate(context.Background(), *request)

	e.RefreshVolumes()
	e.CheckConnectionErr(err)

	if err != nil {
		return nil, err
	}
	return &Volume{Volume: volume, Engine: e}, nil

}

// encodeAuthToBase64 serializes the auth configuration as JSON base64 payload
func encodeAuthToBase64(authConfig *types.AuthConfig) (string, error) {
	if authConfig == nil {
		return "", nil
	}
	buf, err := json.Marshal(*authConfig)
	if err != nil {
		return "", err
	}
	return base64.URLEncoding.EncodeToString(buf), nil
}

// Pull an image on the engine
func (e *Engine) Pull(image string, authConfig *types.AuthConfig) error {
	encodedAuth, err := encodeAuthToBase64(authConfig)
	if err != nil {
		return err
	}
	pullOpts := types.ImagePullOptions{
		All:           false,
		RegistryAuth:  encodedAuth,
		PrivilegeFunc: nil,
	}
	// image is a ref here
	pullResponseBody, err := e.apiClient.ImagePull(context.Background(), image, pullOpts)
	e.CheckConnectionErr(err)
	if err != nil {
		return err
	}

	defer pullResponseBody.Close()

	// wait until the image download is finished
	dec := json.NewDecoder(pullResponseBody)
	m := map[string]interface{}{}
	for {
		if err := dec.Decode(&m); err != nil {
			if err == io.EOF {
				break
			}
			return err
		}
	}
	// if the final stream object contained an error, return it
	if errMsg, ok := m["error"]; ok {
		return fmt.Errorf("%v", errMsg)
	}

	// force refresh images
	e.RefreshImages()
	return nil
}

// Load an image on the engine
func (e *Engine) Load(reader io.Reader) error {
	loadResponse, err := e.apiClient.ImageLoad(context.Background(), reader, false)
	e.CheckConnectionErr(err)
	if err != nil {
		return err
	}

	defer loadResponse.Body.Close()

	// wait until the image load is finished
	dec := json.NewDecoder(loadResponse.Body)

	m := map[string]interface{}{}
	for {
		if err := dec.Decode(&m); err != nil {
			if err == io.EOF {
				break
			}
			return err
		}
	}
	// if the final stream object contained an error, return it
	if errMsg, ok := m["error"]; ok {
		return fmt.Errorf("%v", errMsg)
	}

	// force fresh images
	e.RefreshImages()

	return nil
}

// Import image
func (e *Engine) Import(source string, repository string, tag string, imageReader io.Reader) error {
	importSrc := types.ImageImportSource{
		Source:     imageReader,
		SourceName: source,
	}
	opts := types.ImageImportOptions{
		Tag: tag,
	}
	// TODO(nishanttotla): There might be a better way to pass a ref string than construct it here

	// generate ref string
	ref := repository
	if tag != "" {
		if strings.Contains(tag, ":") {
			ref += "@" + tag
		} else {
			ref += ":" + tag
		}
	}
	_, err := e.apiClient.ImageImport(context.Background(), importSrc, ref, opts)
	e.CheckConnectionErr(err)
	if err != nil {
		return err
	}

	// force fresh images
	e.RefreshImages()

	return nil
}

// RegisterEventHandler registers an event handler.
func (e *Engine) RegisterEventHandler(h EventHandler) error {
	if e.eventHandler != nil {
		return errors.New("event handler already set")
	}
	e.eventHandler = h
	return nil
}

// Containers returns all the containers in the engine.
func (e *Engine) Containers() Containers {
	e.RLock()
	containers := Containers{}
	for _, container := range e.containers {
		containers = append(containers, container)
	}
	e.RUnlock()
	return containers
}

// Images returns all the images in the engine
func (e *Engine) Images() Images {
	e.RLock()
	images := make(Images, len(e.images))
	copy(images, e.images)
	e.RUnlock()
	return images
}

// Networks returns all the networks in the engine
func (e *Engine) Networks() Networks {
	e.RLock()

	networks := Networks{}
	for _, network := range e.networks {
		networks = append(networks, network)
	}
	e.RUnlock()
	return networks
}

// Volumes returns all the volumes in the engine
func (e *Engine) Volumes() Volumes {
	e.RLock()

	volumes := Volumes{}
	for _, volume := range e.volumes {
		volumes = append(volumes, volume)
	}
	e.RUnlock()
	return volumes
}

// Image returns the image with IDOrName in the engine
func (e *Engine) Image(IDOrName string) *Image {
	e.RLock()
	defer e.RUnlock()

	for _, image := range e.images {
		if image.Match(IDOrName, true) {
			return image
		}
	}
	return nil
}

func (e *Engine) String() string {
	return fmt.Sprintf("engine %s addr %s", e.ID, e.Addr)
}

func (e *Engine) handler(msg events.Message) error {
	// Something changed - refresh our internal state.

	switch msg.Type {
	case "network":
		e.RefreshNetworks()
	case "volume":
		e.RefreshVolumes()
	case "image":
		e.RefreshImages()
	case "container":
		switch msg.Action {
		case "die", "kill", "oom", "pause", "start", "restart", "stop", "unpause", "rename", "update":
			e.refreshContainer(msg.ID, true)
		default:
			e.refreshContainer(msg.ID, false)
		}
	case "":
		// docker < 1.10
		switch msg.Status {
		case "pull", "untag", "delete", "commit":
			// These events refer to images so there's no need to update
			// containers.
			e.RefreshImages()
		case "die", "kill", "oom", "pause", "start", "stop", "unpause", "rename":
			// If the container state changes, we have to do an inspect in
			// order to update container.Info and get the new NetworkSettings.
			e.refreshContainer(msg.ID, true)
			e.RefreshVolumes()
			e.RefreshNetworks()
		default:
			// Otherwise, do a "soft" refresh of the container.
			e.refreshContainer(msg.ID, false)
			e.RefreshVolumes()
			e.RefreshNetworks()
		}

	}

	// If there is no event handler registered, abort right now.
	if e.eventHandler == nil {
		return nil
	}

	event := &Event{
		Engine:  e,
		Message: msg,
	}

	return e.eventHandler.Handle(event)
}

// AddContainer injects a container into the internal state.
func (e *Engine) AddContainer(container *Container) error {
	e.Lock()
	defer e.Unlock()

	if _, ok := e.containers[container.ID]; ok {
		return errors.New("container already exists")
	}
	e.containers[container.ID] = container
	return nil
}

// addImage injects an image into the internal state.
func (e *Engine) addImage(image *Image) {
	e.Lock()
	defer e.Unlock()

	e.images = append(e.images, image)
}

// removeContainer removes a container from the internal state.
func (e *Engine) removeContainer(container *Container) error {
	e.Lock()
	defer e.Unlock()

	if _, ok := e.containers[container.ID]; !ok {
		return errors.New("container not found")
	}
	delete(e.containers, container.ID)
	return nil
}

// cleanupContainers wipes the internal container state.
func (e *Engine) cleanupContainers() {
	e.Lock()
	e.containers = make(map[string]*Container)
	e.Unlock()
}

// StartContainer starts a container
func (e *Engine) StartContainer(id string, hostConfig *dockerclient.HostConfig) error {
	var err error
	if hostConfig != nil {
		err = e.client.StartContainer(id, hostConfig)
	} else {
		// TODO(nishanttotla): Figure out what the checkpoint id (second string argument) should be
		err = e.apiClient.ContainerStart(context.Background(), id, "")
	}
	e.CheckConnectionErr(err)
	if err != nil {
		return err
	}

	// refresh container
	_, err = e.refreshContainer(id, true)
	return err
}

// RenameContainer renames a container
func (e *Engine) RenameContainer(container *Container, newName string) error {
	// send rename request
	err := e.apiClient.ContainerRename(context.Background(), container.ID, newName)
	e.CheckConnectionErr(err)
	if err != nil {
		return err
	}

	// refresh container
	_, err = e.refreshContainer(container.ID, true)
	return err
}

// BuildImage builds an image
func (e *Engine) BuildImage(buildContext io.Reader, buildImage *types.ImageBuildOptions) (io.ReadCloser, error) {
	resp, err := e.apiClient.ImageBuild(context.Background(), buildContext, *buildImage)
	e.CheckConnectionErr(err)
	if err != nil {
		return nil, err
	}
	return resp.Body, nil
}

// TagImage tags an image
func (e *Engine) TagImage(IDOrName string, repo string, tag string, force bool) error {
	// send tag request to docker engine
	opts := types.ImageTagOptions{
		Force: force,
	}
	// TODO(nishanttotla): There might be a better way to pass a ref string than construct it here

	// generate ref string
	ref := repo
	if tag != "" {
		if strings.Contains(tag, ":") {
			ref += "@" + tag
		} else {
			ref += ":" + tag
		}
	}
	err := e.apiClient.ImageTag(context.Background(), IDOrName, ref, opts)
	e.CheckConnectionErr(err)
	if err != nil {
		return err
	}

	// refresh image
	return e.RefreshImages()
}

// CheckpointContainer checkpoint container
func (e *Engine) CheckpointContainer(containerID string, options types.CriuConfig) error{
	// send restore request
	err := e.apiClient.ContainerCheckpoint(context.TODO(), containerID, options)
	e.CheckConnectionErr(err)
	if err != nil {
		return err
	}

	// refresh container
	_, err = e.refreshContainer(containerID, true)
	return err
}

// RestoreContainer restore container
func (e *Engine) RestoreContainer(containerID string, options types.CriuConfig, forceRestore bool) error{
	// send restore request
	err := e.apiClient.ContainerRestore(context.TODO(), containerID, options, forceRestore)
	e.CheckConnectionErr(err)
	if err != nil {
		return err
	}

	// refresh container
	_, err = e.refreshContainer(containerID, true)
	return err
}

//WaitContainer wait container
func (e *Engine) WaitContainer(containerID string) error{
	_, err := e.apiClient.ContainerWait(context.TODO(), containerID)
	if err != nil {
		return err
	}
	return nil
}<|MERGE_RESOLUTION|>--- conflicted
+++ resolved
@@ -128,11 +128,8 @@
 	failureCount    int
 	overcommitRatio int64
 	opts            *EngineOpts
-<<<<<<< HEAD
 	DockerRootDir   string
-=======
 	eventsMonitor   *EventsMonitor
->>>>>>> eaa53c76
 }
 
 // NewEngine is exported
@@ -1313,7 +1310,7 @@
 }
 
 // CheckpointContainer checkpoint container
-func (e *Engine) CheckpointContainer(containerID string, options types.CriuConfig) error{
+func (e *Engine) CheckpointContainer(containerID string, options types.CriuConfig) error {
 	// send restore request
 	err := e.apiClient.ContainerCheckpoint(context.TODO(), containerID, options)
 	e.CheckConnectionErr(err)
@@ -1327,7 +1324,7 @@
 }
 
 // RestoreContainer restore container
-func (e *Engine) RestoreContainer(containerID string, options types.CriuConfig, forceRestore bool) error{
+func (e *Engine) RestoreContainer(containerID string, options types.CriuConfig, forceRestore bool) error {
 	// send restore request
 	err := e.apiClient.ContainerRestore(context.TODO(), containerID, options, forceRestore)
 	e.CheckConnectionErr(err)
@@ -1341,7 +1338,7 @@
 }
 
 //WaitContainer wait container
-func (e *Engine) WaitContainer(containerID string) error{
+func (e *Engine) WaitContainer(containerID string) error {
 	_, err := e.apiClient.ContainerWait(context.TODO(), containerID)
 	if err != nil {
 		return err
