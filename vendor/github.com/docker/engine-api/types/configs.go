package types

import (
	"github.com/docker/engine-api/types/container"
	"github.com/docker/engine-api/types/network"
)

// configs holds structs used for internal communication between the
// frontend (such as an http server) and the backend (such as the
// docker daemon).

// ContainerCreateConfig is the parameter set to ContainerCreate()
type ContainerCreateConfig struct {
	Name             string
	Config           *container.Config
	HostConfig       *container.HostConfig
	NetworkingConfig *network.NetworkingConfig
	AdjustCPUShares  bool
}

// ContainerRmConfig holds arguments for the container remove
// operation. This struct is used to tell the backend what operations
// to perform.
type ContainerRmConfig struct {
	ForceRemove, RemoveVolume, RemoveLink bool
}

// ContainerCommitConfig contains build configs for commit operation,
// and is used when making a commit with the current state of the container.
type ContainerCommitConfig struct {
	Pause   bool
	Repo    string
	Tag     string
	Author  string
	Comment string
	// merge container config into commit config before commit
	MergeConfigs bool
	Config       *container.Config
}

<<<<<<< HEAD
// CriuConfig holds configuration options passed down to libcontainer and CRIU
type CriuConfig struct {
	ImagesDirectory string
	WorkDirectory   string
	LeaveRunning    bool
}

// MigrateFiltersConfig holds configuration options passed down to swarm filters
type MigrateFiltersConfig struct {
	EnvVariables []string
	Labels       map[string]string
}

// ExecConfig is a small subset of the Config struct that hold the configuration
=======
// ExecConfig is a small subset of the Config struct that holds the configuration
>>>>>>> eaa53c76
// for the exec feature of docker.
type ExecConfig struct {
	User         string   // User that will run the command
	Privileged   bool     // Is the container in privileged mode
	Tty          bool     // Attach standard streams to a tty.
	AttachStdin  bool     // Attach the standard input, makes possible user interaction
	AttachStderr bool     // Attach the standard output
	AttachStdout bool     // Attach the standard error
	Detach       bool     // Execute in detach mode
	DetachKeys   string   // Escape keys for detach
	Cmd          []string // Execution commands and args
}<|MERGE_RESOLUTION|>--- conflicted
+++ resolved
@@ -38,7 +38,6 @@
 	Config       *container.Config
 }
 
-<<<<<<< HEAD
 // CriuConfig holds configuration options passed down to libcontainer and CRIU
 type CriuConfig struct {
 	ImagesDirectory string
@@ -52,10 +51,7 @@
 	Labels       map[string]string
 }
 
-// ExecConfig is a small subset of the Config struct that hold the configuration
-=======
 // ExecConfig is a small subset of the Config struct that holds the configuration
->>>>>>> eaa53c76
 // for the exec feature of docker.
 type ExecConfig struct {
 	User         string   // User that will run the command
